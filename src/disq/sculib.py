"""Secondary Control Unit for a SKA-Mid Dish Structure Controller OPC UA server."""

# pylint: disable=too-many-lines, broad-exception-caught
import asyncio
import datetime
import enum
import json
import logging
import logging.config
import queue
import socket
import threading
import time
from concurrent.futures import Future
from enum import Enum
from functools import cached_property
from importlib import resources
from pathlib import Path
from typing import Any, Callable, Final, Type, TypedDict

import yaml  # type: ignore
from asyncua import Client, Node, ua
from asyncua.crypto.cert_gen import setup_self_signed_certificate
from asyncua.crypto.security_policies import SecurityPolicyBasic256
from cryptography.x509.oid import ExtendedKeyUsageOID
from packaging.version import InvalidVersion, Version
from platformdirs import user_cache_dir

from disq import configuration
from disq.constants import PACKAGE_VERSION, CmdReturn, Command, ResultCode
from disq.track_table import TrackTable

logger = logging.getLogger("sculib")

USER_CACHE_DIR: Final = Path(user_cache_dir(appauthor="SKAO", appname="DiSQ"))
COMPATIBLE_CETC_SIM_VER: Final = Version("3.2.3")


def configure_logging(default_log_level: int = logging.INFO) -> None:
    """
    Configure logging settings based on a YAML configuration file.

    :param default_log_level: The default logging level to use if no configuration file
        is found. Defaults to logging.INFO.
    :type default_log_level: int
    :raises ValueError: If an error occurs while configuring logging from the file.
    """
    disq_log_config_file = Path("disq_logging_config.yaml")
    if disq_log_config_file.exists() is False:
        disq_log_config_file = Path(
            resources.files(__package__) / "default_logging_config.yaml"  # type: ignore
        )
    config = None
    if disq_log_config_file.exists():
        with open(disq_log_config_file, "rt", encoding="UTF-8") as f:
            try:
                config = yaml.safe_load(f.read())
            except Exception as e:
                print(f"{type(e).__name__}: '{e}'")
                print(
                    "WARNING: Unable to read logging configuration file "
                    f"{disq_log_config_file}"
                )
        try:
            at_time = datetime.time.fromisoformat(
                config["handlers"]["file_handler"]["atTime"]
            )
            config["handlers"]["file_handler"]["atTime"] = at_time
        except KeyError as e:
            print(f"WARNING: {e} not found in logging configuration for file_handler")
    else:
        print(f"WARNING: Logging configuration file {disq_log_config_file} not found")

    if config is None:
        print(f"Reverting to basic logging config at level:{default_log_level}")
        logging.basicConfig(level=default_log_level)
    else:
        Path("logs").mkdir(parents=True, exist_ok=True)
        try:
            logging.config.dictConfig(config)
        except ValueError as e:
            print(f"{type(e).__name__}: '{e}'")
            print(
                "WARNING: Caught exception. Unable to configure logging from file "
                f"{disq_log_config_file}. Reverting to logging to the console "
                "(basicConfig)."
            )
            logging.basicConfig(level=default_log_level)


async def handle_exception(e: Exception, msg: str = "") -> None:
    """
    Handle and log an exception.

    :param e: The exception that was caught.
    :type e: Exception
    """
    logger.exception("*** Exception caught: %s [context: %s]", e, msg)


def create_rw_attribute(
    node: Node, event_loop: asyncio.AbstractEventLoop, node_name: str
) -> object:
    """
    Create a read-write attribute for an OPC UA node.

    :param node: The OPC UA node to create the attribute for.
    :type node: asyncua.Node

    :param event_loop: The asyncio event loop to use for running coroutines.
    :type event_loop: asyncio.AbstractEventLoop

    :param node_name: The name of the OPC UA node.
    :type node_name: str

    :return: An instance of a read-write attribute for the given OPC UA node.
    :rtype: opc_ua_rw_attribute

    The opc_ua_rw_attribute class has the following methods:

    - value: A property that gets the value of the OPC UA node.
    - value.setter: A setter method that sets the value of the OPC UA node.

    :raises Exception: If an exception occurs during getting or setting the value.
    """

    class opc_ua_rw_attribute:  # noqa: N801
        # pylint: disable=too-few-public-methods,missing-class-docstring,invalid-name
        # pylint: disable=missing-function-docstring

        @property
        def ua_node(self) -> Node:
            return node

        @property
        def value(self) -> Any:
            try:
                return asyncio.run_coroutine_threadsafe(
                    node.get_value(), event_loop
                ).result()
            except Exception as e:
                msg = f"Failed to read value of node: {node_name}"
                asyncio.run_coroutine_threadsafe(handle_exception(e, msg), event_loop)
                return None

        @value.setter
        def value(self, _value: Any) -> None:
            try:
                asyncio.run_coroutine_threadsafe(
                    node.set_value(_value), event_loop
                ).result()
            except Exception as e:
                msg = f"Failed to write value of node: {node_name}={_value}"
                asyncio.run_coroutine_threadsafe(handle_exception(e, msg), event_loop)

    return opc_ua_rw_attribute()


def create_ro_attribute(
    node: Node, event_loop: asyncio.AbstractEventLoop, node_name: str
) -> object:
    """
    Create a read-only attribute for an OPC UA Node.

    :param node: The OPC UA Node from which to read the attribute.
    :type node: asyncua.Node
    :param event_loop: The asyncio event loop to use.
    :type event_loop: asyncio.AbstractEventLoop
    :param node_name: The name of the OPC UA node.
    :type node_name: str
    :return: An object with a read-only 'value' property.
    :rtype: opc_ua_ro_attribute
    :raises Exception: If an error occurs while getting the value from the OPC UA Node.
    """

    class opc_ua_ro_attribute:  # noqa: N801
        # pylint: disable=too-few-public-methods,missing-class-docstring,invalid-name
        # pylint: disable=missing-function-docstring
        @property
        def ua_node(self) -> Node:
            return node

        @property
        def value(self) -> Any:
            try:
                return asyncio.run_coroutine_threadsafe(
                    node.get_value(), event_loop
                ).result()
            except Exception as e:
                msg = f"Failed to read value of node: {node_name}"
                asyncio.run_coroutine_threadsafe(handle_exception(e, msg), event_loop)
                return None

    return opc_ua_ro_attribute()


# pylint: disable=too-few-public-methods
class SubscriptionHandler:
    """
    A class representing a Subscription Handler.

    :param subscription_queue: The queue to store subscription notifications.
    :type subscription_queue: queue.Queue
    :param nodes: A dictionary mapping nodes to their names.
    :type nodes: dict
    """

    def __init__(
        self,
        subscription_queue: queue.Queue,
        nodes: dict[Node, str],
        bad_shutdown_callback: Callable[[str], None] | None = None,
    ) -> None:
        """
        Initialize the object with a subscription queue and nodes.

        :param subscription_queue: A queue for subscriptions.
        :type subscription_queue: queue.Queue
        :param nodes: A dictionary of nodes.
        :type nodes: dict
        :param bad_shutdown_callback: will be called if a BadShutdown subscription
            status notification is received, defaults to None.
        """
        self.subscription_queue = subscription_queue
        self.nodes = nodes
        self.bad_shutdown_callback = bad_shutdown_callback

    def datachange_notification(
        self, node: Node, value: Any, data: ua.DataChangeNotification
    ) -> None:
        """
        Callback for an asyncua subscription.

        This method will be called when an asyncua.Client receives a data change message
        from an OPC UA server.
        """
        name = self.nodes[node]
        source_timestamp = data.monitored_item.Value.SourceTimestamp
        server_timestamp = data.monitored_item.Value.ServerTimestamp.timestamp()
        value_for_queue = {
            "name": name,
            "node": node,
            "value": value,
            "source_timestamp": source_timestamp,
            "server_timestamp": server_timestamp,
            "data": data,
        }
        self.subscription_queue.put(value_for_queue, block=True, timeout=0.1)

    def status_change_notification(self, status: ua.StatusChangeNotification) -> None:
        """Callback for every status change notification from server."""
        try:
            status.Status.check()  # Raises an exception if the status code is bad.
            logger.info(
                "Received status change notification: %s",
                status.Status.name,
            )
        except ua.UaStatusCodeError as e:
            logger.error(
                "Received bad status change notification: %s",
                e,
            )
            if status.Status.value == ua.StatusCodes.BadShutdown:
                self.bad_shutdown_callback(
                    f"Connection is closed - asyncua exception: {e}"
                )


class CachedNodesDict(TypedDict):
    """Cached nodes dictionary type."""

    node_ids: dict[str, tuple[str, int]]
    timestamp: str


# Type aliases
NodeDict = dict[str, tuple[Node, int]]
AttrDict = dict[str, object]
CmdDict = dict[str, Callable[..., CmdReturn]]


# pylint: disable=too-many-public-methods,too-many-instance-attributes
class SecondaryControlUnit:
    """
    Secondary Control Unit for a SKA-Mid Dish Structure Controller OPC UA server.

    An OPC UA client class that simplifies connecting to a server and calling
    methods on it, reading or writing attributes.

    How to:
    - Import the library:

    ```
    from disq import SCU, Command
    ```
    - Instantiate an SCU object and connect to the server. Provided here are the
      defaults which can be overwritten by specifying the named parameter:

    ```
    scu = SCU(host="localhost", port=4840, endpoint="", namespace="", timeout=10.0)

    # The scu object need to be connected to the server before it can be used
    scu.connect_and_setup()
    scu.take_authority("LMC")
    # Do things
    scu.disconnect_and_cleanup()
    ```
    - Or altenatively SCU can be used as a context manager without calling the setup and
      teardown methods explicitly:

    ```
    with SCU(host="localhost") as scu:
        scu.take_authority("LMC")
    ```
    Finally the third and most complete option to initialise and connect an scu object
    is to use the generator method, which will:
    - Read the server address/port/namespace from the configuration file
    - Configure logging
    - Create (and return) the SCU object
    - Connect to the server
    - Take authority if requested
    ```
    scu = SCU_from_config('cetc54_simulator', authority_name='LMC')
    # do things with the scu object...
    ```
    - All nodes from and including the PLC_PRG node are stored in the nodes dictionary:
      `scu.nodes`. The keys are the full node names, the values are the Node objects.
      The full names of all nodes can be retrieved with:

    ```
    scu.get_node_list()
    ```
    - Every value in `scu.nodes` exposes the full OPC UA functionality for a node.
      Note: When accessing nodes directly, it is mandatory to await any calls:

    ```
    node = scu.nodes['PLC_PRG']
    node_name = (await node.read_display_name()).Text
    ```
    - The methods that are below the PLC_PRG node's hierarchy can be accessed through
      the commands dictionary:

    ```
    scu.get_command_list()
    ```
    - When you want to call a command, please check the ICD for the parameters that the
      commands expects. Checking for the correctness of the parameters is not done here
      in sculib but in the PLC's OPC UA server. Once the parameters are in order,
      calling a command is really simple:

    ```
    result = scu.commands['COMMAND_NAME'](YOUR_PARAMETERS)
    ```
    - You can also use the Command enum, as well as helper method for converting types
      from the OPC UA server to the correct base integer type:

    ```
    axis = scu.convert_enum_to_int("AxisSelectType", "Az")
    result = scu.commands[Command.ACTIVATE.value](axis)
    ```
    - For instance, command the PLC to slew to a new position:

    ```
    az = 182.0; el = 21.8; az_v = 1.2; el_v = 2.1
    code, msg, _ = scu.commands[Command.SLEW2ABS_AZ_EL.value](az, el, az_v, el_v)
    ```
    - The OPC UA server also provides read-writeable and read-only variables, commonly
      called in OPC UA "attributes". An attribute's value can easily be read:

    ```
    scu.attributes['Azimuth.p_Set'].value
    ```
    - If an attribute is writable, then a simple assignment does the trick:

    ```
    scu.attributes['Azimuth.p_Set'].value = 1.2345
    ```
    - In case an attribute is not writeable, the OPC UA server will report an error:

    ```
    scu.attributes['Azimuth.p_Set'].value = 10
    *** Exception caught
    "User does not have permission to perform the requested operation."
    (BadUserAccessDenied)
    ```
    """  # noqa: RST201,RST203,RST214,RST301

    # pylint: disable=too-many-arguments,too-many-locals
    def __init__(
        self,
        host: str = "localhost",
        port: int = 4840,
        endpoint: str = "",
        namespace: str = "",
        username: str | None = None,
        password: str | None = None,
        timeout: float = 10.0,
        eventloop: asyncio.AbstractEventLoop | None = None,
        gui_app: bool = False,
        use_nodes_cache: bool = False,
        app_name: str = f"DiSQ.sculib v{PACKAGE_VERSION}",
    ) -> None:
        """
        Initialise SCU with the provided parameters.

        :param host: The hostname or IP address of the server. Default is 'localhost'.
        :type host: str
        :param port: The port number of the server. Default is 4840.
        :type port: int
        :param endpoint: The endpoint on the server. Default is ''.
        :type endpoint: str
        :param namespace: The namespace for the server. Default is ''.
        :type namespace: str
        :param username: The username for authentication. Default is None.
        :type username: str | None
        :param password: The password for authentication. Default is None.
        :type password: str | None
        :param timeout: The timeout value for connection. Default is 10.0.
        :type timeout: float
        :param eventloop: The asyncio event loop to use. Default is None.
        :type eventloop: asyncio.AbstractEventLoop | None
        :param gui_app: Whether the instance is for a GUI application. Default is False.
        :type gui_app: bool
        :param use_nodes_cache: Whether to use any existing caches of node IDs.
        :type use_nodes_cache: bool
        :param app_name: application name for OPC UA client description.
        :type app_name: str
        """
        logger.info("Initialising SCU")
        # Intialised variables
        self.host = host
        self.port = port
        self.endpoint = endpoint
        self.namespace = namespace
        self.username = username
        self.password = password
        self.timeout = timeout
        if eventloop is None:
            self._create_and_start_asyncio_event_loop()
        else:
            self.event_loop = eventloop
        logger.info("Event loop: %s", self.event_loop)
        self._gui_app = gui_app
        self._use_nodes_cache = use_nodes_cache
        self._app_name = app_name
        # Other local variables
        self.client: Client | None = None
        self.event_loop_thread: threading.Thread | None = None
        self.subscription_handler = None
        self.subscriptions: dict = {}
        self.subscription_queue: queue.Queue = queue.Queue()
        self._user: int | None = None
        self._session_id: ua.UInt16 | None = None
        self._server_url: str
        self._server_str_id: str
        self.plc_prg: Node
        self.ns_idx: int
        self.nodes: NodeDict
        self.nodes_reversed: dict[tuple[Node, int], str]
        self.attributes: AttrDict
        self.commands: CmdDict
        self._plc_prg_nodes_timestamp: str
        self.parameter: Node
        self.parameter_ns_idx: int
        self.parameter_nodes: NodeDict
        self.parameter_attributes: AttrDict
        self.parameter_commands: CmdDict
        self.server: Node
        self.server_nodes: NodeDict
        self.server_attributes: AttrDict
        self.server_commands: CmdDict
<<<<<<< HEAD
        self.track_table_queue: queue.Queue | None = None
        self.stop_track_table_schedule_task_event: threading.Event | None = None
        self.track_table_scheduled_task: Future | None = None
        self.track_table: TrackTable | None = None
=======
        self._opcua_enum_types: dict[str, Type[Enum]] = {}
>>>>>>> 487c1d17

    def connect_and_setup(self) -> None:
        """
        Connect to the server and setup the SCU client.

        :raises Exception: If connection to OPC UA server fails.
        """
        try:
            self.client = self.connect()
        except Exception as e:
            msg = (
                "Cannot connect to the OPC UA server. Please "
                "check the connection parameters that were "
                "passed to instantiate the sculib!"
            )
            logger.error("%s - %s", msg, e)
            raise e
        if self.server_version is None:
            self._server_str_id = f"{self._server_url} - version unknown"
        else:
            self._server_str_id = f"{self._server_url} - v{self.server_version}"
            try:
                if (
                    self.namespace == "CETC54"
                    and Version(self.server_version) < COMPATIBLE_CETC_SIM_VER
                ):
                    raise RuntimeError(
                        f"DiSQ-SCU not compatible with v{self.server_version} of CETC "
                        f"simulator, only v{COMPATIBLE_CETC_SIM_VER} and up"
                    )
            except InvalidVersion:
                logger.warning(
                    "Server version (%s) does not conform to semantic versioning",
                    self.server_version,
                )
        self.populate_node_dicts(self._gui_app, self._use_nodes_cache)
        self._validate_enum_types()  # Ensures enum types are defined
        logger.info("Successfully connected to server and initialised SCU client")

    def __enter__(self) -> "SecondaryControlUnit":
        """Connect to the server and setup the SCU client."""
        self.connect_and_setup()
        return self

    def disconnect_and_cleanup(self) -> None:
        """
        Disconnect from server and clean up SCU client resources.

        Release any command authority, unsubscribe from all subscriptions, disconnect
        from the server, and stop the event loop if it was started in a separate thread.
        """
        result_code, _ = self.release_authority()
        if result_code != ResultCode.CONNECTION_CLOSED:
            self.unsubscribe_all()
            self.disconnect()
        self.cleanup_resources()

    def cleanup_resources(self) -> None:
        """
        Clean up SCU client resources.

        Stop the event loop if it was started in a separate thread.
        """
        if self.event_loop_thread is not None:
            # Signal the event loop thread to stop.
            self.event_loop.call_soon_threadsafe(self.event_loop.stop)
            # Join the event loop thread once it is done processing tasks.
            self.event_loop_thread.join()

    def __exit__(self, *args: Any) -> None:
        """Disconnect from server and clean up client resources."""
        self.disconnect_and_cleanup()

    @cached_property
    def server_version(self) -> str | None:
        """
        The software/firmware version of the server that SCU is connected to.

        :return: The version of the server, or None if the server version info could
            not be read successfully.
        :rtype: str
        """
        try:
            version_node = asyncio.run_coroutine_threadsafe(
                self.client.nodes.objects.get_child(
                    [
                        f"{self.ns_idx}:Logic",
                        f"{self.ns_idx}:Application",
                        f"{self.ns_idx}:PLC_PRG",
                        f"{self.ns_idx}:Management",
                        f"{self.ns_idx}:NamePlate",
                        f"{self.ns_idx}:DscSoftwareVersion",
                    ]
                ),
                self.event_loop,
            ).result()
            server_version: str = asyncio.run_coroutine_threadsafe(
                version_node.get_value(), self.event_loop
            ).result()
        except Exception as e:
            msg = "Failed to read value of DscSoftwareVersion attribute."
            asyncio.run_coroutine_threadsafe(handle_exception(e, msg), self.event_loop)
            server_version = None
        return server_version

    @property
    def plc_prg_nodes_timestamp(self) -> str:
        """
        Generation timestamp of the PLC_PRG Node tree.

        :return: timestamp in 'yyyy-mm-dd hh:mm:ss' string format.
        :rtype: str
        """
        return self._plc_prg_nodes_timestamp

    def run_event_loop(
        self,
        event_loop: asyncio.AbstractEventLoop,
        thread_started_event: threading.Event,
    ) -> None:
        # The self.event_loop needs to be stored here. Otherwise asyncio
        # complains that it has the wrong type when scheduling a coroutine.
        # Sigh.
        """
        Run the event loop using the specified event loop and thread started event.

        :param event_loop: The asyncio event loop to run.
        :type event_loop: asyncio.AbstractEventLoop
        :param thread_started_event: The threading event signaling that the thread has
            started.
        :type thread_started_event: threading.Event
        """
        self.event_loop = event_loop
        asyncio.set_event_loop(event_loop)
        thread_started_event.set()  # Signal that the event loop thread has started
        event_loop.run_forever()

    def _create_and_start_asyncio_event_loop(self) -> None:
        """
        Create and start an asyncio event loop in a separate thread.

        This function creates a new asyncio event loop, starts it in a separate thread,
        and waits for the thread to start.
        """
        event_loop = asyncio.new_event_loop()
        thread_started_event = threading.Event()
        self.event_loop_thread = threading.Thread(
            target=self.run_event_loop,
            args=(event_loop, thread_started_event),
            name=f"asyncio event loop for sculib instance {self.__class__.__name__}",
            daemon=True,
        )
        self.event_loop_thread.start()
        thread_started_event.wait(5.0)  # Wait for the event loop thread to start

    def set_up_encryption(self, client: Client, user: str, pw: str) -> None:
        """
        Set up encryption for the client with the given user credentials.

        :param client: The client to set up encryption for.
        :type client: Client
        :param user: The username for the server.
        :type user: str
        :param pw: The password for the server.
        :type pw: str
        """
        # this is generated if it does not exist
        opcua_client_key = Path(str(resources.files(__package__) / "certs/key.pem"))
        # this is generated if it does not exist
        opcua_client_cert = Path(str(resources.files(__package__) / "certs/cert.der"))
        # get from simulator/PKI/private/SimpleServer_2048.der in tarball
        opcua_server_cert = Path(
            str(resources.files(__package__) / "certs/SimpleServer_2048.der")
        )
        client.set_user(user)
        client.set_password(pw)

        _ = asyncio.run_coroutine_threadsafe(
            setup_self_signed_certificate(
                key_file=opcua_client_key,
                cert_file=opcua_client_cert,
                app_uri=client.application_uri,
                host_name="localhost",
                cert_use=[ExtendedKeyUsageOID.CLIENT_AUTH],
                subject_attrs={
                    "countryName": "ZA",
                    "stateOrProvinceName": "Western Cape",
                    "localityName": "Cape Town",
                    "organizationName": "SKAO",
                },
            ),
            self.event_loop,
        ).result()
        _ = asyncio.run_coroutine_threadsafe(
            client.set_security(
                SecurityPolicyBasic256,
                certificate=str(opcua_client_cert),
                private_key=str(opcua_client_key),
                server_certificate=str(opcua_server_cert),
                mode=ua.MessageSecurityMode.Sign,
            ),
            self.event_loop,
        ).result()

    # pylint: disable=too-many-arguments
    def connect(self) -> Client:
        """
        Connect to an OPC UA server.

        :raises: Exception if an error occurs during the connection process.
        """
        server_url = f"opc.tcp://{self.host}:{self.port}{self.endpoint}"
        logger.info("Connecting to: %s", server_url)
        client = Client(server_url, self.timeout)
        hostname = socket.gethostname()
        # Set the ClientDescription fields
        client.application_uri = f"urn:{hostname}:{self._app_name.replace(' ', '-')}"
        client.product_uri = "gitlab.com/ska-telescope/ska-mid-dish-qualification"
        client.name = f"{self._app_name} @{hostname}"
        client.description = f"{self._app_name} @{hostname}"
        if self.username is not None and self.password is not None:
            self.set_up_encryption(client, self.username, self.password)
        _ = asyncio.run_coroutine_threadsafe(client.connect(), self.event_loop).result()
        self._server_url = server_url
        try:
            _ = asyncio.run_coroutine_threadsafe(
                client.load_data_type_definitions(), self.event_loop
            ).result()
        except Exception as exc:
            logger.warning("Exception trying load_data_type_definitions(): %s", exc)
        # Get the namespace index for the PLC's Parameter node
        try:
            self.parameter_ns_idx = asyncio.run_coroutine_threadsafe(
                client.get_namespace_index(
                    "http://boschrexroth.com/OpcUa/Parameter/Objects/"
                ),
                self.event_loop,
            ).result()
        except Exception:
            self.parameter_ns_idx = None
            message = (
                "*** Exception caught while trying to access the namespace "
                "'http://boschrexroth.com/OpcUa/Parameter/Objects/' for the parameter "
                "nodes on the OPC UA server. "
                "From now on it will be assumed that the CETC54 simulator is running."
            )
            logger.warning(message)

        try:
            if self.namespace != "" and self.endpoint != "":
                self.ns_idx = asyncio.run_coroutine_threadsafe(
                    client.get_namespace_index(self.namespace), self.event_loop
                ).result()
            else:
                # Force namespace index for first physical controller
                self.ns_idx = 2
        except ValueError as e:
            namespaces = None
            try:
                namespaces = asyncio.run_coroutine_threadsafe(
                    client.get_namespace_array(), self.event_loop
                ).result()
            except Exception:
                pass
            try:
                self.disconnect(client)
            except Exception:
                pass
            message = (
                "*** Exception caught while trying to access the requested "
                f"namespace '{self.namespace}' on the OPC UA server. Will NOT continue"
                " with the normal operation but list the available namespaces here for "
                f"future reference:\n{namespaces}"
            )
            logger.error(message)
            # e.add_note(message)
            raise e
        return client

    def disconnect(self, client: Client | None = None) -> None:
        """
        Disconnect a client connection.

        :param client: The client to disconnect. If None, disconnect self.client.
        :type client: Client
        """
        if client is None and self.client is not None:
            client = self.client
            self.client = None
        if client is not None:
            _ = asyncio.run_coroutine_threadsafe(
                client.disconnect(), self.event_loop
            ).result()

    def connection_reset(self) -> None:
        """Reset the client by disconnecting and reconnecting."""
        self.disconnect()
        self.connect()

    def is_connected(self) -> bool:
        """
        Check if the SCU is connected to an OPC-UA server.

        :return: True if the SCU has a connection, False otherwise.
        :rtype: bool
        """
        return self.client is not None

    def take_authority(self, user: str | int) -> tuple[ResultCode, str]:
        """
        Take command authority.

        :param user: Authority user name - DscCmdAuthorityType enum.
        :type user: str | int (ua.DscCmdAuthorityType)
        :return: The result of the command execution.
        :rtype: tuple[ResultCode, str]
        """
        user_int = (
            self.convert_enum_to_int("DscCmdAuthorityType", user)
            if isinstance(user, str)
            else user
        )
        if user_int == 2:  # HHP
            code = ResultCode.NOT_EXECUTED
            msg = "DiSQ-SCU cannot take authority as HHP user"
            logger.info("TakeAuth command not executed, as %s", msg)
        elif self._user is None or (self._user is not None and self._user < user_int):
            code, msg, vals = self.commands[Command.TAKE_AUTH.value](
                ua.UInt16(user_int)
            )
            if code == ResultCode.COMMAND_DONE:
                self._user = user_int
                self._session_id = ua.UInt16(vals[0])
            else:
                logger.error("TakeAuth command failed with message '%s'", msg)
        else:
            user_str = self.convert_int_to_enum("DscCmdAuthorityType", self._user)
            code = ResultCode.NOT_EXECUTED
            msg = f"DiSQ-SCU already has command authority with user {user_str}"
            logger.info("TakeAuth command not executed, as %s", msg)
        return code, msg

    def release_authority(self) -> tuple[ResultCode, str]:
        """
        Release command authority.

        :return: The result of the command execution.
        :rtype: tuple[ResultCode, str]
        """
        if self._user is not None and self._session_id is not None:
            code, msg, _ = self.commands[Command.RELEASE_AUTH.value](
                ua.UInt16(self._user)
            )
            if code == ResultCode.COMMAND_DONE:
                self._user, self._session_id = None, None
            elif code in [ResultCode.NO_CMD_AUTH, ResultCode.COMMAND_FAILED]:
                user = self.convert_int_to_enum("DscCmdAuthorityType", self._user)
                logger.info(
                    "DiSQ-SCU has already lost command authority as user '%s' to "
                    "another client.",
                    user,
                )
                self._user, self._session_id = None, None
        else:
            code = ResultCode.NOT_EXECUTED
            msg = "DiSQ-SCU has no command authority to release."
            logger.info(msg)
        return code, msg

    def convert_enum_to_int(self, enum_type: str, name: str) -> ua.UInt16 | None:
        """
        Convert the name (string) of the given enumeration type to an integer value.

        :param enum_type: the name of the enumeration type to use.
        :type enum_type: str
        :param name: of enum to convert.
        :type name: str
        :return: enum integer value, or None if the type does not exist.
        :rtype: int | None
        """
        try:
            value = getattr(ua, enum_type)[name]
            integer = value.value if isinstance(value, Enum) else value
            return ua.UInt16(integer)
        except KeyError:
            logger.error("'%s' enum does not have '%s key!", enum_type, name)
            return None
        except AttributeError:
            logger.error("OPC-UA server has no '%s' enum!", enum_type)
            return None

    def convert_int_to_enum(self, enum_type: str, value: int) -> str | int:
        """
        Convert the integer value of the given enumeration type to its name (string).

        :param enum_type: the name of the enumeration type to use.
        :type enum_type: str
        :param value: of enum to convert.
        :type value: int
        :return: enum name, or the original integer value if the type does not exist.
        :rtype: str | int
        """
        try:
            return (
                str(getattr(ua, enum_type)(value).name)
                if hasattr(ua, enum_type)
                else value
            )
        except ValueError:
            logger.error("%s is not a valid '%s' enum value!", value, enum_type)
            return value

    @property
    def opcua_enum_types(self) -> dict[str, Type[Enum]]:
        """
        Retrieve a dictionary of OPC-UA enum types.

        :return: A dictionary mapping OPC-UA enum type names to their corresponding
            value. The value being an enumerated type.
        :rtype: dict
        """
        return self._opcua_enum_types

    def _validate_enum_types(self) -> None:
        """
        Validate the DSC's OPC-UA enum types.

        Check if the expected OPC-UA enum types are defined after connecting to the
        server, and if not, try to manually retrieve them by their node ID and set the
        corresponding ua attributes. Add all found enum types and their values to the
        'opcua_enum_types' dictionary property.
        """
        missing_types = []
        expected_types = [
            "AxisSelectType",
            "AxisStateType",
            "BandType",
            "CmdResponseType",
            "DscCmdAuthorityType",
            "DscStateType",
            "DscTimeSyncSourceType",
            "InterpolType",
            "LoadModeType",
            "SafetyStateType",
            "StowPinStatusType",
            "TiltOnType",
        ]
        for type_name in expected_types:
            try:
                self._opcua_enum_types.update({type_name: getattr(ua, type_name)})
            except AttributeError:
                try:
                    enum_node = self.client.get_node(
                        f"ns={self.ns_idx};s=@{type_name}.EnumValues"
                    )
                    new_enum = self._create_enum_from_node(type_name, enum_node)
                    self._opcua_enum_types.update({type_name: new_enum})  # type: ignore
                    setattr(ua, type_name, new_enum)
                except (RuntimeError, ValueError):
                    missing_types.append(type_name)
        if missing_types:
            logger.warning(
                "OPC-UA server does not implement the following Enumerated types "
                "as expected: %s",
                str(missing_types),
            )

    def _create_enum_from_node(self, name: str, node: Node) -> Enum:
        enum_values = asyncio.run_coroutine_threadsafe(
            node.get_value(), self.event_loop
        ).result()
        if not isinstance(enum_values, list):
            raise ValueError(f"Expected a list of EnumValueType for node '{name}'.")
        enum_dict = {}
        for value in enum_values:
            display_name = value.DisplayName.Text
            enum_dict[display_name] = value.Value
        return Enum(name, enum_dict)

    def _create_command_function(
        self,
        node: Node,
        event_loop: asyncio.AbstractEventLoop,
        node_name: str,
        need_authority: bool = True,
    ) -> Callable:
        """
        Create a command function to execute a method on a specified Node.

        :param node: The Node on which the method will be executed.
        :type node: asyncua.Node
        :param event_loop: The asyncio event loop to run the coroutine on.
        :type event_loop: asyncio.AbstractEventLoop
        :param node_name: The full name of the Node.
        :type node_name: str
        :param need_authority: If the command needs user authority to be executed.
            Defaults to True.
        :return: A function that can be used to execute a method on the Node.
        :rtype: function
        """
        try:
            node_parent = asyncio.run_coroutine_threadsafe(
                node.get_parent(), event_loop
            ).result()
            node_call_method = node_parent.call_method
        except AttributeError as e:
            logger.error(
                "Caught an exception while trying to get the method for a command.\n"
                "Exception: %s\nNode name: %s\nParent object: %s",
                e,
                node_name,
                node_parent,
            )

            def empty_func(
                *args: Any,  # pylint: disable=unused-argument
            ) -> CmdReturn:
                return (
                    ResultCode.NOT_EXECUTED,
                    "No command method to call",
                    None,
                )

            return empty_func

        read_name = asyncio.run_coroutine_threadsafe(
            node.read_display_name(), event_loop
        )
        node_id = f"{node.nodeid.NamespaceIndex}:{read_name.result().Text}"

        # pylint: disable=protected-access
        def fn(*args: Any) -> CmdReturn:
            """
            Execute function with arguments and return tuple with return code/message.

            :param args: Optional positional arguments to pass to the function.
            :type args: tuple
            :return: A tuple containing the return code (int), return message (str),
                and a list of other returned values (Any), if any, otherwise None.
            :rtype: tuple[int, str, list[Any] | None]

            Any exception raised during the execution of the function will be handled
            and a tuple with return code and exception message returned.

            Note: This function uses asyncio to run the coroutine in a separate thread.
            """
            result_code = None
            result_output = None
            if need_authority and self._session_id is None:
                return (
                    ResultCode.NOT_EXECUTED,
                    "DiSQ-SCU has no command authority to execute requested command",
                    result_output,
                )
            try:
                cmd_args = [self._session_id, *args] if need_authority else [*args]
                logger.debug(
                    "Calling command node '%s' with args list: %s",
                    node_id,
                    cmd_args,
                )
                result: None | int | list[Any] = asyncio.run_coroutine_threadsafe(
                    node_call_method(node_id, *cmd_args), event_loop
                ).result()
                # Unpack result if it is a list
                if isinstance(result, list):
                    result_code_int = result.pop(0)
                    result_output = result
                else:
                    result_code_int = result
                result_code, result_msg = self._validate_command_result_code(
                    result_code_int
                )
                # Handle specific result codes
                if result_code == ResultCode.UNKNOWN:
                    logger.warning(
                        "DiSQ-SCU has received an unknown result code: %s - "
                        "Check server's CmdResponseType and DiSQ ResultCode enum!",
                        result_code_int,
                    )
                elif result_code == ResultCode.NO_CMD_AUTH:
                    user = self.convert_int_to_enum("DscCmdAuthorityType", self._user)
                    logger.info(
                        "DiSQ-SCU has lost command authority as user '%s' to "
                        "another client.",
                        user,
                    )
                    self._user, self._session_id = None, None
            except ConnectionError as e:
                result_code = ResultCode.CONNECTION_CLOSED
                result_msg = f"asyncua exception: {str(e)}"
                asyncio.run_coroutine_threadsafe(
                    handle_exception(
                        e, f"Command: {node_id} ({node_name}), args: {args}"
                    ),
                    event_loop,
                )
            except ua.UaError as e:  # Base asyncua exception
                result_code = ResultCode.UA_BASE_EXCEPTION
                result_msg = f"asyncua exception: {str(e)}"
                asyncio.run_coroutine_threadsafe(
                    handle_exception(
                        e, f"Command: {node_id} ({node_name}), args: {args}"
                    ),
                    event_loop,
                )
            return result_code, result_msg, result_output

        return fn

    def _validate_command_result_code(self, result_code: int) -> tuple[ResultCode, str]:
        """
        Validate a command's result code and return a ResultCode enum and string value.

        :param result_code: Raw command result code integer
        :type result_code: int
        :return: A tuple containing the ResultCode enum and message.
        :rtype: tuple[ResultCode, str]
        """
        # Check for valid result code
        result_enum = (
            ResultCode(result_code)
            if result_code in ResultCode.__members__.values()
            else ResultCode.UNKNOWN
        )
        # Set result message
        if result_enum != ResultCode.UNKNOWN:
            result_msg = (
                ua.CmdResponseType(result_enum).name
                if hasattr(ua, "CmdResponseType")
                else result_enum.name
            )
        else:
            result_msg = result_enum.name
        return result_enum, result_msg

    def _load_json_file(self, file_path: Path) -> dict[str, CachedNodesDict]:
        """
        Load JSON file.

        :param file_path: of JSON file to load.
        :type file_path: Path
        :return: decoded JSON file contents as nested dictionary,
            or empty dict if the file does not exists.
        :rtype: dict
        """
        if file_path.exists():
            with open(file_path, "r", encoding="UTF-8") as file:
                try:
                    return json.load(file)
                except json.JSONDecodeError:
                    logger.warning("The file %s is not valid JSON.", file_path)
        else:
            logger.debug("The file %s does not exist.", file_path)
        return {}

    def _cache_node_ids(self, file_path: Path, nodes: NodeDict) -> None:
        """
        Cache Node IDs.

        Create a dictionary of Node names with their unique Node ID and node class
        and write it to a new or existing JSON file with the OPC-UA server address
        as key.

        :param file_path: of JSON file to load.
        :type file_path: Path
        :param nodes: dictionary of Nodes to cache.
        :type nodes: NodeDict
        """
        node_ids = {}
        for key, tup in nodes.items():
            try:
                node, node_class = tup
                if key != "":
                    node_ids[key] = (node.nodeid.to_string(), node_class)
            except TypeError as exc:
                logger.debug("TypeError with dict value %s: %s", tup, exc)
        cached_data = self._load_json_file(file_path)
        cached_data[self._server_str_id] = {
            "node_ids": node_ids,
            "timestamp": datetime.datetime.now().strftime("%Y-%m-%d %H:%M:%S"),
        }
        file_path.parent.mkdir(parents=True, exist_ok=True)
        with open(file_path, "w+", encoding="UTF-8") as file:
            json.dump(cached_data, file, indent=4, sort_keys=True)

    def populate_node_dicts(
        self, plc_only: bool = False, use_cache: bool = False
    ) -> None:
        """
        Populate dictionaries with Node objects.

        This method populates dictionaries with Node objects for different categories
        like nodes, attributes, and commands.

        nodes: Contains the entire uasync.Node-tree from and including
        the 'PLC_PRG' node.

        attributes: Contains the attributes in the uasync.Node-tree from
        the 'PLC_PRG' node on. The values are callables that return the
        current value.

        commands: Contains all callable methods in the uasync.Node-tree
        from the 'PLC_PRG' node on. The values are callables which
        just require the expected parameters.

        This method may raise exceptions related to asyncio operations.
        """
        top_node_name = "PLC_PRG"
        cache_file_path = USER_CACHE_DIR / f"{top_node_name}.json"
        cache = self._load_json_file(cache_file_path) if use_cache else None
        cached_nodes = cache.get(self._server_str_id) if cache is not None else None

        # Check for existing Nodes IDs cache
        if cached_nodes:
            (
                self.nodes,
                self.attributes,
                self.commands,
            ) = self.generate_node_dicts_from_cache(
                cached_nodes["node_ids"], top_node_name
            )
            self._plc_prg_nodes_timestamp = cached_nodes["timestamp"]
        else:
            plc_prg = asyncio.run_coroutine_threadsafe(
                self.client.nodes.objects.get_child(
                    [
                        f"{self.ns_idx}:Logic",
                        f"{self.ns_idx}:Application",
                        f"{self.ns_idx}:{top_node_name}",
                    ]
                ),
                self.event_loop,
            ).result()
            (
                self.nodes,
                self.attributes,
                self.commands,
            ) = self.generate_node_dicts_from_server(plc_prg, top_node_name)
            self.plc_prg = plc_prg
            self._cache_node_ids(cache_file_path, self.nodes)
            self._plc_prg_nodes_timestamp = datetime.datetime.now().strftime(
                "%Y-%m-%d %H:%M:%S"
            )
        self.nodes_reversed = {val[0]: key for key, val in self.nodes.items()}

        # We also want the PLC's parameters for the drives and the PLC program.
        # But only if we are not connected to the simulator.
        top_node_name = "Parameter"
        cache_file_path = USER_CACHE_DIR / f"{top_node_name}.json"
        if not plc_only and self.parameter_ns_idx is not None:
            cache = self._load_json_file(cache_file_path) if use_cache else None
            cached_nodes = cache.get(self._server_str_id) if cache is not None else None
            if cached_nodes:
                (
                    self.parameter_nodes,
                    self.parameter_attributes,
                    self.parameter_commands,
                ) = self.generate_node_dicts_from_cache(
                    cached_nodes["node_ids"], top_node_name
                )
            else:
                parameter = asyncio.run_coroutine_threadsafe(
                    self.client.nodes.objects.get_child(
                        [f"{self.parameter_ns_idx}:{top_node_name}"]
                    ),
                    self.event_loop,
                ).result()
                (
                    self.parameter_nodes,
                    self.parameter_attributes,
                    self.parameter_commands,
                ) = self.generate_node_dicts_from_server(parameter, top_node_name)
                self.parameter = parameter
                self._cache_node_ids(cache_file_path, self.parameter_nodes)

        # And now create dicts for all nodes of the OPC UA server. This is
        # intended to serve as the API for the Dish LMC.
        top_node_name = "Root"
        cache_file_path = USER_CACHE_DIR / f"{top_node_name}.json"
        if not plc_only:
            cache = self._load_json_file(cache_file_path) if use_cache else None
            cached_nodes = cache.get(self._server_str_id) if cache is not None else None
            if cached_nodes:
                (
                    self.server_nodes,
                    self.server_attributes,
                    self.server_commands,
                ) = self.generate_node_dicts_from_cache(
                    cached_nodes["node_ids"], top_node_name
                )
            else:
                server = self.client.get_root_node()
                (
                    self.server_nodes,
                    self.server_attributes,
                    self.server_commands,
                ) = self.generate_node_dicts_from_server(server, top_node_name)
                self.server = server
                self._cache_node_ids(cache_file_path, self.server_nodes)

    def generate_node_dicts_from_cache(
        self, cache_dict: dict[str, tuple[str, int]], top_level_node_name: str
    ) -> tuple[NodeDict, AttrDict, CmdDict]:
        """
        Generate dicts for nodes, attributes, and commands from a cache.

        :param top_level_node_name: Name of the top-level node.
        :type top_level_node_name: str
        :return: A tuple containing dictionaries for nodes, attributes and commands.
        :rtype: tuple
        """
        logger.info(
            "Generating dicts of '%s' node's tree from existing cache in %s",
            top_level_node_name,
            USER_CACHE_DIR,
        )
        nodes = {}
        attributes = {}
        commands = {}
        for node_name, tup in cache_dict.items():
            node_id, node_class = tup
            node = self.client.get_node(node_id)
            nodes[node_name] = (node, node_class)
            if node_class == 2:
                # An attribute. Add it to the attributes dict.
                attributes[node_name] = create_rw_attribute(
                    node, self.event_loop, node_name
                )
            elif node_class == 4:
                # A command. Add it to the commands dict.
                commands[node_name] = self._create_command_function(
                    node,
                    self.event_loop,
                    node_name,
                    node_name != Command.TAKE_AUTH.value,
                )
        return (
            nodes,
            attributes,
            commands,
        )

    def generate_node_dicts_from_server(
        self, top_level_node: Node, top_level_node_name: str
    ) -> tuple[NodeDict, AttrDict, CmdDict]:
        """
        Generate dicts for nodes, attributes, and commands for a given top-level node.

        This function is part of a class and takes the top-level node and an optional
        name for it as input. It then generates dictionaries for nodes, attributes, and
        commands based on the structure of the top-level node and returns a tuple
        containing these dictionaries.

        The dictionaries contain mappings of keys to nodes, attributes, and commands.

        :param top_level_node: The top-level node for which to generate dictionaries.
        :type top_level_node: Node
        :param top_level_node_name: Name of the top-level node.
        :type top_level_node_name: str
        :return: A tuple containing dictionaries for nodes, attributes, and commands.
        :rtype: tuple
        """
        logger.info(
            "Generating dicts of '%s' node's tree from server. It may take a while...",
            top_level_node_name,
        )
        nodes, attributes, commands = self.get_sub_nodes(top_level_node)
        nodes.update({top_level_node_name: (top_level_node, 1)})
        return (
            nodes,
            attributes,
            commands,
        )

    def generate_full_node_name(
        self,
        node: Node,
        parent_names: list[str] | None,
        node_name_separator: str = ".",
    ) -> tuple[str, list[str]]:
        """
        Generate the full name of a node by combining its name with its parent names.

        :param node: The node for which the full name is generated.
        :type node: asyncua.Node
        :param parent_names: A list of parent node names. Defaults to None if the node
            has no parent.
        :type parent_names: list[str] | None
        :param node_name_separator: The separator used to join the node and parent
            names. Default is '.'.
        :type node_name_separator: str
        :return: A tuple containing the full node name and a list of ancestor names.
        :rtype: tuple
        :raises: No specific exceptions raised.
        """
        try:
            name: str = node.nodeid.Identifier.split(node_name_separator)[-1]
        except AttributeError:
            name = (
                asyncio.run_coroutine_threadsafe(
                    node.read_browse_name(), self.event_loop
                )
                .result()
                .Name
            )

        ancestors = []
        if parent_names is not None:
            for p_name in parent_names:
                ancestors.append(p_name)

        if name != "PLC_PRG":
            ancestors.append(name)

        try:
            node_name = node_name_separator.join(ancestors)
        except Exception:
            logger.exception("Invalid node for: %s", ancestors)
            return ("", [""])

        return (node_name, ancestors)

    # pylint: disable=unused-argument
    def get_sub_nodes(
        self,
        node: Node,
        node_name_separator: str = ".",
        parent_names: list[str] | None = None,
    ) -> tuple[NodeDict, AttrDict, CmdDict]:
        """
        Retrieve sub-nodes, attributes, and commands of a given node.

        :param node: The node to retrieve sub-nodes from.
        :type node: asyncua.Node
        :param node_name_separator: Separator for node names (default is '.').
        :type node_name_separator: str
        :param parent_names: List of parent node names (default is None).
        :type parent_names: list[str] | None
        :return: A tuple containing dictionaries of nodes, attributes, and commands.
        :rtype: tuple
        """
        nodes: NodeDict = {}
        attributes: AttrDict = {}
        commands: CmdDict = {}
        node_name, ancestors = self.generate_full_node_name(node, parent_names)
        # Do not add the InputArgument and OutputArgument nodes.
        if (
            node_name.endswith(".InputArguments", node_name.rfind(".")) is True
            or node_name.endswith(".OutputArguments", node_name.rfind(".")) is True
        ):
            return nodes, attributes, commands

        node_class = (
            asyncio.run_coroutine_threadsafe(node.read_node_class(), self.event_loop)
            .result()
            .value
        )
        nodes[node_name] = (node, node_class)
        # node_class = 1: Normal node with children
        # node_class = 2: Attribute
        # node_class = 4: Method
        if node_class == 1:
            children = asyncio.run_coroutine_threadsafe(
                node.get_children(), self.event_loop
            ).result()
            child_nodes: NodeDict = {}
            for child in children:
                child_nodes, child_attributes, child_commands = self.get_sub_nodes(
                    child, parent_names=ancestors
                )
                nodes.update(child_nodes)
                attributes.update(child_attributes)
                commands.update(child_commands)
        elif node_class == 2:
            # An attribute. Add it to the attributes dict.
            # attributes[node_name] = node.get_value
            #
            # Check if RO or RW and call the respective creator functions.
            # if node.figure_out_if_RW_or_RO is RW:
            attributes[node_name] = create_rw_attribute(
                node, self.event_loop, node_name
            )
            # else:
            # attributes[node_name] = create_ro_attribute(
            #     node, self.event_loop, node_name
            # )
        elif node_class == 4:
            # A command. Add it to the commands dict.
            commands[node_name] = self._create_command_function(
                node, self.event_loop, node_name, node_name != Command.TAKE_AUTH.value
            )
        return nodes, attributes, commands

    def get_node_list(self) -> list[str]:
        """
        Get a list of node names.

        :return: A list of node names.
        :rtype: list[str]
        """
        return self.__get_node_list(self.nodes)

    def get_command_list(self) -> list[str]:
        """
        Get the list of commands associated with this object.

        :return: A list of strings representing the commands.
        :rtype: list[str]
        """
        return self.__get_node_list(self.commands)

    def get_attribute_list(self) -> list[str]:
        """
        Get the list of attributes.

        :return: A list of attribute names.
        :rtype: list[str]
        """
        return self.__get_node_list(self.attributes)

    def get_parameter_node_list(self) -> list[str]:
        """
        Get a list of parameter nodes.

        :return: A list of parameter nodes.
        :rtype: list[str]
        """
        return self.__get_node_list(self.parameter_nodes)

    def get_parameter_command_list(self) -> list[str]:
        """
        Get a list of parameter commands.

        :return: A list of parameter commands.
        :rtype: list[str]
        """
        return self.__get_node_list(self.parameter_commands)

    def get_parameter_attribute_list(self) -> list[str]:
        """
        Return a list of parameter attributes.

        :return: A list of parameter attribute names.
        :rtype: list[str]
        """
        return self.__get_node_list(self.parameter_attributes)

    def get_server_node_list(self) -> list[str]:
        """
        Get the list of server nodes.

        :return: A list of server node names.
        :rtype: list[str]
        """
        return self.__get_node_list(self.server_nodes)

    def get_server_command_list(self) -> list[str]:
        """
        Get the list of server commands.

        :return: A list of server command strings.
        :rtype: list[str]
        """
        return self.__get_node_list(self.server_commands)

    def get_server_attribute_list(self) -> list[str]:
        """
        Get a list of server attributes.

        :return: A list of server attributes.
        :rtype: list[str]
        """
        return self.__get_node_list(self.server_attributes)

    def __get_node_list(self, nodes: dict) -> list[str]:
        """
        Get a list of node keys from a dictionary of nodes.

        :param nodes: A dictionary of nodes where keys are node identifiers.
        :type nodes: dict
        :return: A list of node keys.
        :rtype: list
        """
        logger.debug("\n".join(nodes.keys()))
        return list(nodes.keys())

    def get_attribute_data_type(self, attribute: str | ua.uatypes.NodeId) -> str:
        """
        Get the data type for the given node.

        Returns string for the type or "Unknown" for a not yet known type.
        """
        dt_id = ""
        if isinstance(attribute, str):
            node, _ = self.nodes[attribute]
            dt_id = asyncio.run_coroutine_threadsafe(
                node.read_data_type(), self.event_loop
            ).result()
        elif isinstance(attribute, ua.uatypes.NodeId):
            dt_id = attribute

        dt_node = self.client.get_node(dt_id)
        dt_node_info = asyncio.run_coroutine_threadsafe(
            dt_node.read_browse_name(), self.event_loop
        ).result()
        dt_name = dt_node_info.Name
        instant_types = [
            "Boolean",
            "ByteString",
            "DateTime",
            "Double",
            "Float",
            "String",
            "UInt16",
            "UInt32",
        ]
        if dt_name in instant_types:
            return dt_name

        # load_data_type_definitions() called in connect() adds new classes to the
        # asyncua.ua module.
        if dt_name in dir(ua):
            if issubclass(getattr(ua, dt_name), enum.Enum):
                return "Enumeration"

        return "Unknown"

    def _enum_fields_out_of_order(
        self,
        index: int,
        field: ua.uaprotocol_auto.EnumField,
        enum_node: ua.uatypes.NodeId,
    ) -> str:
        """
        Check if the fields of an enumeration are out of order.

        :param index: The expected index of the field.
        :type index: int
        :param field: The enumeration field to be checked.
        :type field: asyncua.ua.uaprotocol_auto.EnumField
        :param enum_node: The NodeId of the enumeration.
        :type enum_node: asyncua.ua.uatypes.NodeId
        :return: A string indicating the error if fields are out of order.
        :rtype: str
        """
        enum_name = (
            asyncio.run_coroutine_threadsafe(
                enum_node.read_browse_name(), self.event_loop
            )
            .result()
            .Name
        )
        logger.error(
            "Incorrect index for field %s of enumeration %s. Expected: %d, actual: %d",
            field.Name,
            enum_name,
            index,
            field.Value,
        )
        return (
            f"ERROR: incorrect index for {field.Name}; expected: {index} "
            f"actual: {field.Value}"
        )

    def get_enum_strings(self, enum_node: str | ua.uatypes.NodeId) -> list[str]:
        """
        Get list of enum strings where the index of the list matches the enum value.

        enum_node MUST be the name of an Enumeration type node (see
        get_attribute_data_type()).
        """
        dt_id = ""
        if isinstance(enum_node, str):
            node, _ = self.nodes[enum_node]
            dt_id = asyncio.run_coroutine_threadsafe(
                node.read_data_type(), self.event_loop
            ).result()
        elif isinstance(enum_node, ua.uatypes.NodeId):
            dt_id = enum_node

        dt_node = self.client.get_node(dt_id)
        dt_node_def = asyncio.run_coroutine_threadsafe(
            dt_node.read_data_type_definition(), self.event_loop
        ).result()

        return [
            (
                field.Name
                if field.Value == index
                else self._enum_fields_out_of_order(index, field, dt_node)
            )
            for index, field in enumerate(dt_node_def.Fields)
        ]

    def get_node_descriptions(self, node_list: list[str]) -> list[tuple[str, str]]:
        """
        Get the descriptions of a list of nodes.

        :param node_list: A list of node names.
        :type node_list: list[str]
        :return: A list of tuples containing the node names and their descriptions.
        :rtype: tuple(str, str|None)
        """

        async def get_descriptions() -> list[str]:
            coroutines = [
                self.nodes[nm].read_description() for nm in node_list  # type: ignore
            ]
            return await asyncio.gather(*coroutines)

        descriptions = asyncio.run_coroutine_threadsafe(
            get_descriptions(), self.event_loop
        ).result()
        # Convert the descriptions to text (or None)
        descriptions = [desc.Text for desc in descriptions]  # type: ignore
        result = list(zip(node_list, descriptions))
        return result

    # pylint: disable=dangerous-default-value
    def subscribe(
        self,
        attributes: str | list[str],
        period: int = 100,
        data_queue: queue.Queue | None = None,
        bad_shutdown_callback: Callable[[str], None] | None = None,
    ) -> tuple[int, list, list]:
        """
        Subscribe to OPC-UA attributes for event updates.

        :param attributes: A single OPC-UA attribute or a list of attributes to
            subscribe to.
        :type attributes: str or list[str]
        :param period: The period in milliseconds for checking attribute updates.
        :type period: int
        :param data_queue: A queue to store the subscribed attribute data. If None, uses
            the default subscription queue.
        :type data_queue: queue.Queue
        :return: unique identifier for the subscription and lists of missing/bad nodes.
        :rtype: tuple[int, list, list]
        :param bad_shutdown_callback: will be called if a BadShutdown subscription
            status notification is received, defaults to None.
        """
        if data_queue is None:
            data_queue = self.subscription_queue
        subscription_handler = SubscriptionHandler(
            data_queue, self.nodes_reversed, bad_shutdown_callback
        )
        if not isinstance(attributes, list):
            attributes = [
                attributes,
            ]
        nodes: set[Node] = set()
        missing_nodes = []
        for attribute in attributes:
            if attribute != "":
                if attribute in self.nodes:
                    nodes.add(self.nodes[attribute][0])
                else:
                    missing_nodes.append(attribute)
        if len(missing_nodes) > 0:
            logger.warning(
                "The following OPC-UA attributes not found in nodes dict and not "
                "subscribed for event updates: %s",
                missing_nodes,
            )
        subscription = asyncio.run_coroutine_threadsafe(
            self.client.create_subscription(period, subscription_handler),
            self.event_loop,
        ).result()
        handles = []
        bad_nodes = set()
        for node in nodes:
            try:
                handle = asyncio.run_coroutine_threadsafe(
                    subscription.subscribe_data_change(node), self.event_loop
                ).result()
                handles.append(handle)
            except Exception as e:
                msg = f"Failed to subscribe to node '{node.nodeid.to_string()}'"
                asyncio.run_coroutine_threadsafe(
                    handle_exception(e, msg), self.event_loop
                )
                bad_nodes.add(node)
        uid = time.monotonic_ns()
        self.subscriptions[uid] = {
            "handles": handles,
            "nodes": nodes - bad_nodes,
            "subscription": subscription,
        }
        return uid, missing_nodes, list(bad_nodes)

    def unsubscribe(self, uid: int) -> None:
        """
        Unsubscribe a user from a subscription.

        :param uid: The ID of the user to unsubscribe.
        :type uid: int
        """
        subscription = self.subscriptions.pop(uid)
        _ = asyncio.run_coroutine_threadsafe(
            subscription["subscription"].delete(), self.event_loop
        ).result()

    def unsubscribe_all(self) -> None:
        """Unsubscribe all subscriptions."""
        while len(self.subscriptions) > 0:
            _, subscription = self.subscriptions.popitem()
            _ = asyncio.run_coroutine_threadsafe(
                subscription["subscription"].delete(), self.event_loop
            ).result()

    def get_subscription_values(self) -> list[dict]:
        """
        Get the values from the subscription queue.

        :return: A list of dictionaries containing the values from the subscription
            queue.
        :rtype: list[dict]
        """
        values = []
        while not self.subscription_queue.empty():
            values.append(self.subscription_queue.get(block=False, timeout=0.1))
        return values

    def load_track_table(
        self,
        mode: str | int = 0,
        tai: list[float] = [],
        azi: list[float] = [],
        ele: list[float] = [],
        file_name: str | None = None,
        absolute_times: bool = True,
        additional_offset: float = 10.1,  # TODO Return to 5 when PLCs updated
        result_callback: Callable[[ResultCode, str], None] | None = None,
    ) -> tuple[ResultCode, str]:
        """
        Upload a track table to the PLC from lists OR a CSV file.

        Number of points for tai, azimuth, and elevation must be equal.
        Supports modes New and Append for lists, and New only for a CSV file.
        Although a PLC can only hold a maximum of 10,000 points at a time, the lists or
        CSV file can contain an arbritary number of points and this function will
        store them all locally and load them to the PLC when space is made avaiable by
        the PLC consuming loaded points when tracking has been started. However a
        subsequent call with mode 1: "New" will cancel any points waiting to be
        loaded.
        For tests that generate points just-in-time use lists. First call this method
        with mode 1: "New", then make all subsequent calls with mode 2: "Append".
        If absolute_times is false, the value of Time_cds.Status.TAIoffset will be
        retrieved from the PLC and added to the tai times supplied.

        :param int mode: Choose from 0 for Append, and 1 for New. Default is Append.
          # TODO add reset.
        :param list[float] tai: A list of times to make up the track table points.
        :param list[float] azi: A list of azimuths to make up the track table points.
        :param list[float] ele: A list of elevations to make up the track table points.
        :param str file_name: File name of the track table file including its path.
        :param bool absolute_times: Whether the time column is a real time or a relative
            time. Default True.
        :param float additional_offset: Add additional time to every point. Only has an
            effect when absolute_times is False. Default 10.1
        :param result_callback: Callback with result code and message when task finishes
        :return: The result of the command execution.
        :rtype: tuple[ResultCode, str]
        """
        if self._session_id is None:
            msg = "Need to take command authority before loading a track table."
            logger.error(msg)
            return ResultCode.NOT_EXECUTED, msg

        mode_int = (
            self.convert_enum_to_int("LoadModeType", mode)
            if isinstance(mode, str)
            else mode
        )
        if file_name is not None and mode_int == 0 and not absolute_times:
            msg = (
                "Cannot append a track table file with relative times. Please "
                "use mode 1: 'New'"
            )
            logger.error(msg)
            return ResultCode.NOT_EXECUTED, msg

        table_args: list[Any] = [absolute_times]
        if not absolute_times:
            table_args.append(additional_offset)
            table_args.append(
                self.attributes[
                    "Time_cds.Status.TAIoffset"
                ].value  # type: ignore[attr-defined]
            )
        track_table = TrackTable(*table_args)

        if len(tai) > 0:
            track_table.store_from_list(tai, azi, ele)
        elif file_name is not None:
            track_table.store_from_csv(file_name)
        else:
            msg = "Missing track table points."
            logger.error(msg)
            return ResultCode.NOT_EXECUTED, msg

        if mode_int == 1:  # New track table queue
            if self.stop_track_table_schedule_task_event is not None:
                self.stop_track_table_schedule_task_event.set()

            self.track_table_queue = None
            self.track_table_scheduled_task = None
            self.track_table = None

        if self.track_table_queue is None:
            self.track_table_queue = queue.Queue()

        self.track_table_queue.put(
            {
                "track_table": track_table,
                "mode": mode_int,
                "result_callback": result_callback,
            }
        )
        # Rely on scheduled track table task to send appended values if it is still
        # running (inadequate space on PLC to load all stored points).
        if (
            self.track_table_scheduled_task is None
            or self.track_table_scheduled_task.done()
        ):
            return self._load_track_table_to_plc()

        return (ResultCode.EXECUTING, "Track table queued.")

    def _load_track_table_to_plc(self) -> tuple[ResultCode, str]:
        first_load = threading.Event()
        stop_scheduling = threading.Event()
        self.track_table_scheduled_task = asyncio.run_coroutine_threadsafe(
            self._schedule_load_next_points(first_load, stop_scheduling),
            self.event_loop,
        )
        self.stop_track_table_schedule_task_event = stop_scheduling
        if not first_load.wait(3):
            stop_scheduling.set()
            table_info = ""
            if self.track_table:
                table_info = " " + self.track_table.get_details_string()

            msg = f"Timed out while loading first batch of track table{table_info}."
            logger.error(msg)
            return ResultCode.NOT_EXECUTED, msg

        return (
            ResultCode.EXECUTING,
            f"First batch of {len(self.track_table.tai)} track table points loaded "
            f"successfully. Continuing with loading...",
        )

    async def _schedule_load_next_points(
        self,
        first_load: threading.Event,
        stop_scheduling: threading.Event,
    ) -> None:
        table_kwargs = self.track_table_queue.get(block=False)
        self.track_table = table_kwargs["track_table"]
        mode = table_kwargs["mode"]
        result_callback = table_kwargs["result_callback"]
        # One call in case mode is "New"
        result_code, result_msg = await self._load_next_points(mode)
        first_load.set()
        # Then keep calling until local track table is empty or PLC is full
        while not stop_scheduling.is_set() and result_code != ResultCode.NOT_EXECUTED:
            if (
                result_code
                not in (
                    ResultCode.COMMAND_DONE,
                    ResultCode.COMMAND_ACTIVATED,
                    ResultCode.COMMAND_FAILED,
                    ResultCode.ENTIRE_TRACK_TABLE_LOADED,
                )
                or result_code == ResultCode.UNKNOWN
            ):
                msg = (
                    f"Failed to load all points to PLC. Reason: {result_msg}. "
                    f"{self.track_table.remaining_points()} remaining from "
                    f"{self.track_table.get_details_string()}."
                )
                logger.error(msg)
                result_callback(result_code, msg)
                break

            if result_code == ResultCode.COMMAND_FAILED:
                # CommandFailed is returned when there is not enough space left
                # in the PLC track table.
                # Allow time for the loaded points to be consumed. Minimum time between
                # points is 50ms, at that rate 1000 points would take 50 seconds. Check
                # more often than this to ensure PLC does not run out of points.
                sleep_length = 45
                if result_callback:
                    result_callback(
                        result_code,
                        "PLC track table full after loading "
                        f"{self.track_table.num_loaded_batches} batches. Waiting "
                        f"{sleep_length} seconds for loaded points to be consumed...",
                    )
                await asyncio.sleep(sleep_length)

            if result_code == ResultCode.ENTIRE_TRACK_TABLE_LOADED:
                if result_callback:
                    result_callback(result_code, result_msg)

                try:
                    table_kwargs = self.track_table_queue.get(block=False)
                except queue.Empty:
                    result_msg = (
                        "Finished loading all queued track table points to the PLC."
                    )
                    break

                self.track_table = table_kwargs["track_table"]
                result_callback = table_kwargs["result_callback"]

            result_code, result_msg = await self._load_next_points()
        logger.debug("Async track table loading: %s", result_msg)

    async def _load_next_points(self, mode: int = 0) -> tuple[ResultCode, str]:
        num, tai, azi, ele = self.track_table.get_next_points(1000)
        logger.debug(f"_load_next_points got {num} points")

        if num == 0:
            return (
                ResultCode.ENTIRE_TRACK_TABLE_LOADED,
                f"Finished loading track table {self.track_table.get_details_string()} "
                f"to the PLC. {self.track_table.sent_index} points have been sent in "
                f"{self.track_table.num_loaded_batches} batches.",
            )

        # The TrackLoadTable node accepts arrays of length 1000 only.
        if num < 1000:
            padding = [0] * (1000 - num)
            tai.extend(padding)
            azi.extend(padding)
            ele.extend(padding)

        if self._session_id is None:
            return (
                ResultCode.NOT_EXECUTED,
                "Lost authority while loading track table "
                f"{self.track_table.get_details_string()}.",
            )

        # Call TrackLoadTable command and validate result code
        load_args = [
            self._session_id,
            ua.UInt16(mode),
            ua.UInt16(num),
            tai,
            azi,
            ele,
        ]
        track_load_node = self.nodes[Command.TRACK_LOAD_TABLE.value][0]
        result_code = await track_load_node.call_method(track_load_node, *load_args)
        result_code, result_msg = self._validate_command_result_code(result_code)
        if result_code not in (
            ResultCode.COMMAND_DONE,
            ResultCode.COMMAND_ACTIVATED,
        ):
            # Failed to send points so restore index.
            self.track_table.sent_index -= num
        else:
            self.track_table.num_loaded_batches += 1

        return result_code, result_msg

    def start_tracking(
        self,
        interpol: str | int = 0,
        now: bool = True,
        start_time: float | None = None,
    ) -> tuple[ResultCode, str]:
        """
        Start a loaded track table.

        :param int interpol: The desired interpolation method. Defaults to 0; Spline.
        :param bool now: Whether to start tracking immediately or not. Default True.
        :param float start_time: The track start time in seconds after SKAO Epoch (TAI
            Offset). Only applicable if now is False.
        :return CmdReturn: The response to TrackStart from the PLC.
        """
        interpol_int = (
            self.convert_enum_to_int("InterpolType", interpol)
            if isinstance(interpol, str)
            else interpol
        )
        if now:
            start_time = self.attributes[
                "Time_cds.Status.TAIoffset"
            ].value  # type: ignore[attr-defined]

        code, msg, _ = self.commands[Command.TRACK_START.value](
            ua.UInt16(interpol_int), start_time
        )
        return code, msg

    # commands to DMC state - dish management controller
    def interlock_acknowledge_dmc(self) -> CmdReturn:
        """
        Acknowledge the interlock status for the DMC.

        :return: The result of acknowledging the interlock status for the DMC.
        """
        logger.info("acknowledge dmc")
        return self.commands[Command.INTERLOCK_ACK.value]()

    def reset_dmc(self, axis: int) -> CmdReturn:
        """
        Reset the DMC  for a specific axis.

        :param axis: The axis to be reset (AxisSelectType).
        :type axis: int
        :return: The result of resetting the DMC for the specified axis.
        """
        logger.info("reset dmc")
        return self.commands[Command.RESET.value](ua.UInt16(axis))

    def activate_dmc(self, axis: int) -> CmdReturn:
        """
        Activate the DMC for a specific axis.

        :param axis: The axis to activate (AxisSelectType).
        :type axis: int
        :return: The result of activating the DMC for the specified axis.
        """
        logger.info("activate dmc")
        return self.commands[Command.ACTIVATE.value](ua.UInt16(axis))

    def deactivate_dmc(self, axis: int) -> CmdReturn:
        """
        Deactivate a specific axis of the DMC controller.

        :param axis: The axis to deactivate (AxisSelectType).
        :type axis: int
        :return: The result of desactivating the DMC for the specified axis.
        """
        logger.info("deactivate dmc")
        return self.commands[Command.DEACTIVATE.value](ua.UInt16(axis))

    def move_to_band(self, position: str | int) -> CmdReturn:
        """
        Move the system to a specified band.

        :param position: The band to move to, either as a string representation or a
            numerical value.
        :type position: str or int
        :return: The result of moving to the specified band.
        :raises KeyError: If the specified band is not found in the bands dictionary.
        """
        logger.info("move to band: %s", position)
        if isinstance(position, int):
            return self.commands[Command.MOVE2BAND.value](ua.UInt16(position))
        band = self.convert_enum_to_int("BandType", position)
        return self.commands[Command.MOVE2BAND.value](band)

    def abs_azel(
        self,
        az_angle: float,
        el_angle: float,
        az_velocity: float = 1.0,
        el_velocity: float = 1.0,
    ) -> CmdReturn:
        """
        Calculate and move the telescope to an absolute azimuth and elevation position.

        :param az_angle: The absolute azimuth angle in degrees.
        :type az_angle: float
        :param el_angle: The absolute elevation angle in degrees.
        :type el_angle: float
        :param az_velocity: The azimuth velocity in degrees per second.
        :type az_velocity: float
        :param el_velocity: The elevation velocity in degrees per second.
        :type el_velocity: float
        """
        logger.info(
            f"abs az: {az_angle:.4f} el: {el_angle:.4f}, "
            f"az velocity: {az_velocity:.4f}, el velocity: {el_velocity:.4f}"
        )
        return self.commands[Command.SLEW2ABS_AZ_EL.value](
            az_angle, el_angle, az_velocity, el_velocity
        )

    # commands to ACU
    def stow(self) -> CmdReturn:
        """
        Stow the dish.

        :return: The result of the stow command.
        """
        logger.info("stow")
        return self.commands[Command.STOW.value](True)

    def unstow(self) -> CmdReturn:
        """
        Unstow the dish.

        :return: The result of the unstow command.
        """
        logger.info("unstow")
        return self.commands[Command.STOW.value](False)

    def activate_az(self) -> CmdReturn:
        """
        Activate the azimuth axis.

        :return: The result of activating the azimuth functionality.
        """
        logger.info("activate azimuth")
        return self.activate_dmc(self.convert_enum_to_int("AxisSelectType", "Az"))

    def deactivate_az(self) -> CmdReturn:
        """
        Deactivate the azimuth axis.

        :return: The result of deactivating azimuth.
        """
        logger.info("deactivate azimuth")
        return self.deactivate_dmc(self.convert_enum_to_int("AxisSelectType", "Az"))

    def activate_el(self) -> CmdReturn:
        """
        Activate the elevation axis.

        :return: The result of activating elevation.
        """
        logger.info("activate elevation")
        return self.activate_dmc(self.convert_enum_to_int("AxisSelectType", "El"))

    def deactivate_el(self) -> CmdReturn:
        """
        Deactivate the elevation axis.

        :return: The result of deactivating elevation.
        """
        logger.info("deactivate elevation")
        return self.deactivate_dmc(self.convert_enum_to_int("AxisSelectType", "El"))

    def activate_fi(self) -> CmdReturn:
        """
        Activate the feed indexer.

        :return: The result of activating the feed indexer.
        """
        logger.info("activate feed indexer")
        return self.activate_dmc(self.convert_enum_to_int("AxisSelectType", "Fi"))

    def deactivate_fi(self) -> CmdReturn:
        """
        Deactivate the feed indexer.

        :return: The result of deactivating the feed indexer.
        """
        logger.info("deactivate feed indexer")
        return self.deactivate_dmc(self.convert_enum_to_int("AxisSelectType", "Fi"))

    def abs_azimuth(self, az_angle: float, az_vel: float) -> CmdReturn:
        """
        Move to the absolute azimuth angle with given velocity.

        :param az_angle: The azimuth angle value.
        :type az_angle: float
        :param az_vel: The azimuth velocity.
        :type az_vel: float
        :return: The result of the Slew2AbsSingleAx command.
        """
        logger.info(f"abs az: {az_angle:.4f} vel: {az_vel:.4f}")
        return self.commands[Command.SLEW2ABS_SINGLE_AX.value](
            self.convert_enum_to_int("AxisSelectType", "Az"), az_angle, az_vel
        )

    def abs_elevation(self, el_angle: float, el_vel: float) -> CmdReturn:
        """
        Move to the absolute elevation angle with given velocity.

        :param el_angle: The absolute elevation angle.
        :type el_angle: float
        :param el_vel: The elevation velocity.
        :type el_vel: float
        :return: The result of the Slew2AbsSingleAx command.
        """
        logger.info(f"abs el: {el_angle:.4f} vel: {el_vel:.4f}")
        return self.commands[Command.SLEW2ABS_SINGLE_AX.value](
            self.convert_enum_to_int("AxisSelectType", "El"), el_angle, el_vel
        )

    def abs_feed_indexer(self, fi_angle: float, fi_vel: float) -> CmdReturn:
        """
        Calculate the absolute feed indexer value.

        :param fi_angle: The angle value for the feed indexer.
        :type fi_angle: float
        :param fi_vel: The velocity value for the feed indexer.
        :type fi_vel: float
        :return: The result of the Slew2AbsSingleAx command.
        """
        logger.info(f"abs fi: {fi_angle:.4f} vel: {fi_vel:.4f}")
        return self.commands[Command.SLEW2ABS_SINGLE_AX.value](
            self.convert_enum_to_int("AxisSelectType", "Fi"), fi_angle, fi_vel
        )

    def load_static_offset(self, az_offset: float, el_offset: float) -> CmdReturn:
        """
        Load static azimuth and elevation offsets for tracking.

        :param az_offset: The azimuth offset value.
        :type az_offset: float
        :param el_offset: The elevation offset value.
        :type el_offset: float
        :return: The result of loading the static offsets.
        """
        logger.info(f"offset az: {az_offset:.4f} el: {el_offset:.4f}")
        return self.commands[Command.TRACK_LOAD_STATIC_OFF.value](az_offset, el_offset)


# pylint: disable=too-many-arguments, invalid-name
def SCU(  # noqa: N802
    host: str = "127.0.0.1",
    port: int = 4840,
    endpoint: str = "",
    namespace: str = "",
    username: str | None = None,
    password: str | None = None,
    timeout: float = 10.0,
    use_nodes_cache: bool = False,
    authority_name: str | None = None,
) -> SecondaryControlUnit:
    """SCU object generator method.

    This method creates an SCU object with the provided parameters, conneects it to the
    OPC-UA server and sets it up, ready to be used with the attributes and commands.

    :return: an instance of the _SCU class.
    :rtype: _SCU
    """
    scu = SecondaryControlUnit(
        host=host,
        port=port,
        endpoint=endpoint,
        namespace=namespace,
        username=username,
        password=password,
        timeout=timeout,
        use_nodes_cache=use_nodes_cache,
    )
    scu.connect_and_setup()
    if authority_name is not None:
        scu.take_authority(authority_name)
    return scu


def SCU_from_config(  # noqa: N802
    server_name: str,
    ini_file: str = "disq.ini",
    use_nodes_cache: bool = True,
    authority_name: str | None = None,
) -> SecondaryControlUnit | None:
    """SCU object generator method.

    This method creates an SCU object based on OPC-UA server_name connection details
    found in the ini_file configuration file. It then conneects the SCU object to the
    OPC-UA server and sets it up, ready to be used with the attributes and commands.

    The method also configures logging based on the log configuration file:
    "disq_logging_config.yaml".

    :return: an initialised and connected instance of the _SCU class or None if the
        connection to the OPC-UA server failed.
    :rtype: _SCU | None
    """
    configure_logging()
    sculib_args: dict = configuration.get_config_sculib_args(
        ini_file, server_name=server_name
    )
    # TODO: figure out a neat way to handle conversion of config variables from string
    if "timeout" in sculib_args:
        sculib_args["timeout"] = float(sculib_args["timeout"].strip())
    if "port" in sculib_args:
        sculib_args["port"] = int(sculib_args["port"].strip())
    try:
        scu = SCU(
            **sculib_args,
            use_nodes_cache=use_nodes_cache,
            authority_name=authority_name,
        )
    except ConnectionRefusedError:
        logger.error(
            "Failed to connect to the OPC-UA server with connection parameters: %s",
            str(sculib_args),
        )
        return None
    return scu<|MERGE_RESOLUTION|>--- conflicted
+++ resolved
@@ -469,14 +469,11 @@
         self.server_nodes: NodeDict
         self.server_attributes: AttrDict
         self.server_commands: CmdDict
-<<<<<<< HEAD
         self.track_table_queue: queue.Queue | None = None
         self.stop_track_table_schedule_task_event: threading.Event | None = None
         self.track_table_scheduled_task: Future | None = None
         self.track_table: TrackTable | None = None
-=======
         self._opcua_enum_types: dict[str, Type[Enum]] = {}
->>>>>>> 487c1d17
 
     def connect_and_setup(self) -> None:
         """
